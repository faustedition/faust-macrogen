--- conflicted
+++ resolved
@@ -16,10 +16,7 @@
     return macrogen.graph.MacrogenesisInfo()
 
 
-<<<<<<< HEAD
-=======
 @pytest.mark.slow
->>>>>>> e9511947
 def test_conflict_info(eades_graphs):
     cs = eades_graphs.conflict_stats()
     assert cs
