--- conflicted
+++ resolved
@@ -42,11 +42,8 @@
 
 [tool.poetry.extras]
 graphviewer = ["flask"]
-<<<<<<< HEAD
 igraph = ["python-igraph"]
-=======
 fastapi = ["fastapi"]
->>>>>>> cdcfd8c7
 
 [tool.poetry.dev-dependencies]
 pytest = "^6.2.2"
